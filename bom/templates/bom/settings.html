{% extends 'bom/bom-base.html' %}

{% load materializecss %}
{% load staticfiles %}

{% block head-title %}{{ title }}{% endblock %}

{% block main %}
    <link rel="stylesheet" type="text/css" href="{% static 'bom/css/style.css' %}"/>
{% endblock %}

{% block content %}

    <div class="row container-app">
        <div class="col s12">
            <ul id="tabs" class="tabs tabs-fixed-width">
                <li class="tab"><a id="user-tab" href="#user">User</a></li>
                <li class="tab"><a id="indabom-tab" href="#indabom">IndaBOM</a></li>
                <li class="tab"><a id="organization-tab" href="#organization">Organization</a></li>
            </ul>
        </div>

        <div id="user" class="col s12">
            <h3>Your IndaBOM User Info:</h3>
            <form name="seller" action="{% url 'bom:settings' tab_anchor=USER_TAB %}" method="post" class="col s12">
                {% csrf_token %}
                <div class="row">
                    <div class="col s12">
                        <p>Your role is: <b>{{ user.bom_profile.get_role_display }}</b></p>
                        <p>Your username is: <b>{{ user.username }}</b></p>
                        <p>To request a change in role please contact <a href="mailto:{{ organization.owner.email }}">{{ organization.owner.email }}</a> for assistance.</p>
                    </div>
                </div>
                <div class="row">
                    {{ user_form.first_name|materializecss:'s12 m4' }}
                    {{ user_form.last_name|materializecss:'s12 m4' }}
                    {{ user_form.email|materializecss:'s12 m4' }}
                </div>
                <div class="row">
                    <div class="col s6">
                        <a type="button" class="waves-effect waves-light btn grey lighten-1" href="{% url 'bom:settings' tab_anchor=USER_TAB %}">Refresh</a>
                    </div>
                    <div class="col s6 right-align">
                        <button class="waves-effect waves-light btn green lighten-1" type="submit" name="submit-edit-user">Save</button>
                    </div>
                </div>
            </form>
        </div>

        <div id="indabom" class="col s12">
            {% if profile.role == 'A' %}
                {% if organization.number_scheme == 'S' %}
                    <h3>Edit Part Classes</h3>
                    <form name="seller" action="{% url 'bom:settings' tab_anchor=INDABOM_TAB %}" method="post" enctype="multipart/form-data">
                        {% csrf_token %}
                        {% if part_classes.count > 0 %}
                            <div class="row" style="margin-bottom: 0;">
                                <div class="input-field col s10 m4">
                                    <select name="part-class-action">
                                        <option value="" disabled selected>Choose your action</option>
                                        <option value="submit-part-class-enable-mouser">Enable Mouser</option>
                                        <option value="submit-part-class-disable-mouser">Disable Mouser</option>
                                        <option value="submit-part-class-delete">Delete</option>
                                    </select>
                                    <label>Action</label>
                                </div>
                                <div class="col s2 m2">
                                    <div class="input-field">
                                        <button class="waves-effect waves-light btn green lighten-1" type="submit">Go</button>
                                    </div>
                                </div>
                            </div>
                            <table class="striped tight">
                                <thead>
                                <tr>
                                    <th class="text-normal"><label><input type="checkbox" id="part-class-select-all"><span></span></label></th>
                                    <th class="text-normal">Code</th>
                                    <th class="text-normal">Name</th>
                                    <th class="text-normal">Description</th>
                                    <th class="text-normal"><img height="18" style="padding: 4px 4px 0 4px;" alt="Mouser" title="Via Mouser.com" src="{% static 'bom/img/mouser.png' %}">Mouser Sourcing
                                    </th>
                                    <th class="text-normal">Options</th>
                                </tr>
<<<<<<< HEAD
                                </thead>
                                <tbody>
                                {% for part_class in part_classes %}
                                    <tr>
                                        <td>
                                            <label><input type="checkbox" class="filled-in checkbox-array" name="actions" value="{{ part_class.id }}"><span></span></label>
                                        </td>
                                        <td class="text-normal">{{ part_class.code }}</td>
                                        <td class="text-normal">{{ part_class.name }}</td>
                                        <td class="text-normal">{{ part_class.comment }}</td>
                                        <td class="text-normal">{% if part_class.mouser_enabled %}
                                            <img height="24" style="padding: 4px 4px 0 4px;" alt="Mouser" title="Via Mouser.com" src="{% static 'bom/img/mouser.png' %}">{% endif %}</td>
                                        <td>
                                            <a class="waves-effect waves-green btn-flat green-text text-lighten-1" href="{% url 'bom:part-class-edit' part_class_id=part_class.id %}"><i
                                                    class="material-icons left green-text text-lighten-1">edit</i>Edit</a>
                                        </td>
                                    </tr>
                                {% endfor %}
                                </tbody>
                            </table>
                        {% else %}
                            <p>No part classes have been defined yet.</p>
                        {% endif %}
                    </form>
=======
                            {% endfor %}
                            </tbody>
                        </table>
                    {% else %}
                        <p>No part classes have been defined yet.</p>
                    {% endif %}
                     <div class="row">
                        <div class="col s6">
                            <button class="waves-effect waves-light btn grey lighten-1" type="submit" name="submit-part-class-export">Export Part Classes</button>
                        </div>
                    </div>
                </form>
>>>>>>> e3a6a7c3

                    <h3>Create Part Class</h3>
                    <form name="seller" action="{% url 'bom:settings' tab_anchor=INDABOM_TAB %}" method="post" enctype="multipart/form-data">
                        {% csrf_token %}
                        <div class="row">
                            {{ part_class_form.non_field_errors }}
                            {{ part_class_form.code|materializecss:'s12 m1' }}
                            {{ part_class_form.name|materializecss:'s12 m4' }}
                            {{ part_class_form.comment|materializecss:'s12 m7' }}
                        </div>
                        <div class="row">
                            <div class="col s6">
                                <a type="button" class="waves-effect waves-light btn grey lighten-1" href="{% url 'bom:settings' tab_anchor=INDABOM_TAB %}">Clear</a>
                            </div>
                            <div class="col s6 right-align">
                                <button class="waves-effect waves-light btn green lighten-1" type="submit" name="submit-part-class-create">Create</button>
                            </div>
                        </div>
                    </form>

                    <h3>Upload Part Classes</h3>
                    <form name="seller" action="{% url 'bom:settings' tab_anchor=INDABOM_TAB %}" method="post" enctype="multipart/form-data">
                        {% csrf_token %}
                        <p>To batch define {% if part_classes.count > 0 %} additional {% endif %}part classes, upload a csv that contains columns with the headers
                            <b>'name'</b> and <b>'code'</b>. You may optionally specify a description or comment by including
                            a column with the header <b>'description'</b> or <b>'comment'</b>.</p>
                        <div class="row">
                            <div class="col s11 file-field input-field">
                                <div class="green lighten-1 btn">
                                    <span>File</span>
                                    {{ part_class_csv_form.file }}
                                </div>
                                <div class="file-path-wrapper">
                                    <input class="file-path validate" type="text" placeholder="Upload a file.">
                                    {{ part_class_csv_form.file.errors }}
                                </div>
                            </div>
                            <div class="col s1 input-field">
                                <input class="green lighten-1 btn" type="submit" name="submit-part-class-upload" value="Upload"/>
                            </div>
                        </div>
                    </form>
                    <h3 id="indabom-part-number">Part Number</h3>
                    <form name="seller" action="{% url 'bom:settings' tab_anchor=INDABOM_TAB %}" method="post" enctype="multipart/form-data">
                        {% csrf_token %}
                        <p>You may only increase the number of digits, up to 10, in your part number item number (CC-{{ organization.number_ns }}-VV, where {{ organization.number_ns }} is the number
                            item).</p>
                        <div class="row">
                            {{ number_item_len_form.number_item_len|materializecss:'s12 m3' }}
                        </div>
                        <div class="row">
                            <div class="col s6">
                                <a type="button" class="waves-effect waves-light btn grey lighten-1" href="{% url 'bom:settings' tab_anchor=INDABOM_TAB %}">Refresh</a>
                            </div>
                            <div class="col s6 right-align">
                                <button class="waves-effect waves-light btn green lighten-1" type="submit" name="submit-number-item-len"
                                        onclick="return confirm('Are you sure you want to change the number of digits?')">Save
                                </button>
                            </div>
                        </div>
                    </form>
                {% endif %}
                <h3>Change Organization Number Scheme</h3>
                <p>Your organization's number scheme is currently: <b>{{ organization.get_number_scheme_display }}</b></p>
                <ul class="browser-default">
                    {% if organization.number_scheme == 'S'  or organization_parts_count == 0 %}
                        <li style="padding-bottom: 16px;"><b>Semi-intelligent</b> e.g. CCC-NNNN-YY<br>Consists of 3 components: a 3-digit part class, a N-digit part number, and a 2-digit variation. IndaBOM
                            part numbers are designed to be simple to assign and simple to subsequently write, type, or speak. You define the part classes in your organization, and how long your
                            N-digit
                            part number is below.
                        </li>
                    {% endif %}
                    {% if organization.number_scheme == 'I' or organization_parts_count == 0 %}
                        <li><b>Intelligent</b> You control your numbers.<br>Intelligent part numbering on IndaBOM allows the user to assign any part number to a part. The part number contains
                            descriptive details embedded within that provides noteworthy information about the part. For example, a capacitor may be named C0402X5R33PF to indicate that it is a
                            capacitor of size "0402", using a X5R dialectric, and is 33pF.
                        </li>
                    {% endif %}
                </ul>
                <p style="font-size: 15px;">You can read more about the options <a href="{% url 'bom:help' %}#part-numbering" target="_blank">here</a>.</p>
                {% if organization_parts_count > 0 %}
                    <p><b>You've already created {{ organization_parts_count }} part{{ organization_parts_count|pluralize }}.</b> Since changing your organization number scheme requires changing your
                        parts numbers, please manually delete your parts then come back here to change your organization number scheme. Alternatively we can
                        help delete your parts if you reach out to info@indabom.com.</p>
                {% else %}
                    <form name="number-scheme" action="{% url 'bom:settings' tab_anchor=INDABOM_TAB %}" method="post" class="col s12">
                        {% csrf_token %}
                        <button type="submit" name="change-number-scheme" class="waves-effect waves-light btn red lighten-1">Change Scheme to {% if organization.number_scheme == 'S' %}
                            Intelligent{% else %}Semi-Intelligent{% endif %}</button>
                    </form>
                {% endif %}
            {% else %}
                {% include 'bom/nothing-to-see.html' with required_privilege='Admin' %}
            {% endif %}
        </div>

        <div id="organization" class="col s12">
            {% if organization.owner == user %}
                <h3>Organization</h3>
                <form name="seller" action="{% url 'bom:settings' tab_anchor=ORGANIZATION_TAB %}" method="post" class="col s12" enctype="multipart/form-data">
                    {% csrf_token %}
                    <div class="row">
                        {{ organization_form.name|materializecss:'s12 m6' }}
                        {{ organization_form.owner|materializecss:'s12 m6' }}
                    </div>
                    <div class="row">
                        <div class="col s6">
                            <a class="waves-effect waves-light btn grey lighten-1" type="button" href="{% url 'bom:settings' tab_anchor=ORGANIZATION_TAB %}">Refresh</a>
                        </div>
                        <div class="col s6 right-align">
                            <button class="waves-effect waves-light btn green lighten-1" type="submit" name="submit-edit-organization"
                                    onclick="return confirm('Are you sure you want to change the organization information?')">Save
                            </button>
                        </div>
                    </div>
                </form>
                <br/>
                <h3>Users</h3>
                {% if users_in_organization.count > 0 %}
                    <form name="seller" action="{% url 'bom:settings' tab_anchor=ORGANIZATION_TAB %}" method="post" class="col s12" enctype="multipart/form-data">
                        {% csrf_token %}
                        <table>
                            <thead>
                            <tr>
                                <th class="text-normal">Remove?</th>
                                <th class="text-normal">Role</th>
                                <th class="text-normal">User Name</th>
                                <th class="text-normal">Full Name</th>
                                <th class="text-normal">Email</th>
                                <th class="text-normal"></th>
                            </tr>
                            </thead>
                            <tbody>
                            {% for org_user in users_in_organization %}
                                <tr>
                                    <td>
                                        <label><input type="checkbox" class="filled-in" name="remove_user_meta_id_{{ org_user.bom_profile.id }}"><span/></label>
                                    </td>
                                    <td class="text-normal">{{ org_user.bom_profile.get_role_display }}</td>
                                    <td class="text-normal">{{ org_user.username }}</td>
                                    <td class="text-normal">{{ org_user.first_name }} {{ org_user.last_name }}</td>
                                    <td class="text-normal"><a href="mailto:{{ user.email }}">{{ org_user.email }}</a></td>
                                    <td>
                                        <a class="waves-effect waves-green btn-flat green-text text-lighten-1" href="{% url 'bom:user-meta-edit' user_meta_id=org_user.bom_profile.id %}"><i
                                                class="material-icons left green-text text-lighten-1">edit</i>Edit</a>
                                    </td>
                                </tr>
                            {% endfor %}
                            </tbody>
                        </table>
                        <div class="row" style="padding-top: 16px;">
                            <div class="col s6">
                                <a class="waves-effect waves-light btn grey lighten-1" type="button" onclick="user_checkbox_clear_all()">Clear</a>
                                <button class="waves-effect waves-light btn red lighten-1" type="submit" name="submit-remove-user"
                                        onclick="return confirm('Are you sure you want to remove the selected users from {{ organization }}?')">Remove
                                </button>
                            </div>
                        </div>
                    </form>
                {% else %}
                    <div class="row" style="padding-left: .75rem;">
                        <div class="col s12">
                            <p>There are no additional users in this organization: {{ organization }}.</p>
                        </div>
                    </div>
                {% endif %}
                <h3>Add User</h3>
                <form name="add-user" action="{% url 'bom:settings' tab_anchor=ORGANIZATION_TAB %}" method="post" class="col s12" enctype="multipart/form-data">
                    {% csrf_token %}
                    <div class="row">
                        {{ user_add_form.username|materializecss:'s12 m8' }}
                        {{ user_add_form.role|materializecss:'s12 m4' }}
                        {{ user_add_form.file.errors }}
                    </div>
                    <div class="row">
                        <div class="col s12">
                            <i>Adding users to your organization is a paid feature, but is free for a
                                limited time while we are still developing the tool. Contact <a href="mailto:info@indabom.com">info@indabom.com</a> if you are interested.</i>
                        </div>
                    </div>
                    <div class="row">
                        <div class="col s6">
                            <a class="waves-effect waves-light btn grey lighten-1" type="button" href="{% url 'bom:settings' tab_anchor=ORGANIZATION_TAB %}">Clear</a>
                        </div>
                        <div class="col s6 right-align">
                            <button class="waves-effect waves-light btn green lighten-1" type="submit" {% if organization.subscription == 'F' %}disabled{% endif %} name="submit-add-user">Add
                            </button>
                        </div>
                    </div>
                </form>

                <h3>Part File Storage with Google Drive <img title="Via Google Drive" style="height: 2.5rem; padding-bottom: 8px; vertical-align: middle;"
                                                             src="{% static 'bom/img/google_drive_logo.svg' %}"></h3>
                <p>Connect your Google account. Organization owners can enable file storage using Google Drive. {% if organization.owner == user %} Since you are the owner, you are able to enable
                    file storage!{% else %}Contact your organization owner to enable.{% endif %}<p>
                <p>When you connect, we will create a folder called <b>IndaBOM Part Files</b> in your root of Google drive (and can be moved anywhere in your drive). To add files to a part,
                    navigate to the part in IndaBOM, and on the part's <b>Specifications</b> tab, click the <img title="Via Google Drive" style="width: 16px; vertical-align: middle;"
                                                                                                                 src="{% static 'bom/img/google_drive_logo.svg' %}">&nbsp;Google Drive link.
                    This will create a folder for your part in your root IndaBOM directory, or take you there if it already exists.<p>
                <p>You'll be able to access the files directly through Google Drive, and through IndaBOM.</p>
                <h4>Google Connections</h4>
                <ul>
                    {% if google_authentication %}
                        <p>Logged in to Google as: {{ google_authentication.uid }}
                        <form action="{% url 'social:disconnect' 'google-oauth2' %}" method="post">
                            {% csrf_token %}
                            <button class="waves-effect waves-light btn green lighten-1" type="submit">Disconnect</button>
                        </form>
                    {% else %}
                        <a href="{% url "social:begin" "google-oauth2" %}">
                            <img title="Google sign-in." src="{% static 'bom/img/google/web/1x/btn_google_signin_dark_normal_web.png' %}">
                        </a>
                    {% endif %}
                </ul>
                <h3>Automagic Sourcing via Mouser <img title="Sourcing via Mouser.com" style="height: 2.5rem; padding-bottom: 8px; vertical-align: middle;" src="{% static 'bom/img/mouser.png' %}">
                </h3>
                <p>No connection required. To enable sourcing via mouser, select which part classes you'd like enabled on the Settings INDABOM tab. Once enabled, sourcing information will appear on
                    part detail pages in which there are parts sourced via Mouser.</p>
            {% endif %}
            {% if profile.organization %}
            <h3>Leave Your Organization</h3>
            <p>Warning, the only way back in to {{ organization.name }} is if you are invited by an organization administrator.</p>
            <form name="leave-organization" action="{% url 'bom:settings' tab_anchor=ORGANIZATION_TAB %}" method="post" class="col s12" enctype="multipart/form-data">
                {% csrf_token %}
                <button class="waves-effect waves-light btn red lighten-1" type="submit" name="submit-leave-organization">Leave Organization</button>
            </form>
            {% else %}
                <h3>You're not part of any organization!</h3>
                <p>To create your organization, start <a href="{% url 'bom:home' %}">here</a>.</p>
            {% endif %}
        </div>
    </div>

{% endblock %}

{% block bom-script %}

    <!-- Handle if there's an anchor, select tab -->
    <script type='text/javascript'>
        var tabsElem = document.querySelector('.tabs');

        {% if tab_anchor %}
            $('#{{ tab_anchor }}-tab').addClass('active');
        {% endif %}

        var tabs = M.Tabs.init(tabsElem);
    </script>

    <script type='text/javascript'>
        function user_checkbox_clear_all() {
            $("input[type='checkbox']:checked").prop("checked", false)
        }
    </script>

    <script type='text/javascript'>
        $(document).ready(function () {
            $('#part-class-select-all').change(function () {
                if ($("#part-class-select-all").is(":checked")) {
                    $("input[type='checkbox']:not(:checked)").prop("checked", true)
                } else {
                    $("input[type='checkbox']:checked").prop("checked", false)
                }
            });
        });
    </script>

    <script>
        $(document).ready(function () {
            let $checkbox = $('.checkbox-array');
            let lastChecked = null;

            $checkbox.click(function (e) {
                if (!lastChecked) {
                    lastChecked = this;
                    return;
                }

                if (e.shiftKey) {
                    const start = $checkbox.index(this);
                    const end = $checkbox.index(lastChecked);
                    $checkbox.slice(Math.min(start, end), Math.max(start, end) + 1).prop('checked', lastChecked.checked);
                }
                lastChecked = this;
            });
        });
    </script>

{% endblock bom-script %}<|MERGE_RESOLUTION|>--- conflicted
+++ resolved
@@ -81,7 +81,6 @@
                                     </th>
                                     <th class="text-normal">Options</th>
                                 </tr>
-<<<<<<< HEAD
                                 </thead>
                                 <tbody>
                                 {% for part_class in part_classes %}
@@ -105,22 +104,12 @@
                         {% else %}
                             <p>No part classes have been defined yet.</p>
                         {% endif %}
-                    </form>
-=======
-                            {% endfor %}
-                            </tbody>
-                        </table>
-                    {% else %}
-                        <p>No part classes have been defined yet.</p>
-                    {% endif %}
-                     <div class="row">
-                        <div class="col s6">
-                            <button class="waves-effect waves-light btn grey lighten-1" type="submit" name="submit-part-class-export">Export Part Classes</button>
-                        </div>
-                    </div>
-                </form>
->>>>>>> e3a6a7c3
-
+                        <div class="row">
+                            <div class="col s6">
+                                <button class="waves-effect waves-light btn grey lighten-1" type="submit" name="submit-part-class-export">Export Part Classes</button>
+                            </div>
+                        </div>
+                    </form>
                     <h3>Create Part Class</h3>
                     <form name="seller" action="{% url 'bom:settings' tab_anchor=INDABOM_TAB %}" method="post" enctype="multipart/form-data">
                         {% csrf_token %}
