import csv
import logging
import operator
from functools import reduce
from json import dumps, loads
import xmlrpc.client

from ..settings import ODOO_DB, ODOO_COMMON_URL, ODOO_PASSWORD, ODOO_URL, ODOO_USERNAME, ODOO_OBJECT_URL
from ..odoo_comm import authenticate_odoo, account_for_001_010, add_subparts_to_bom_views, bom_odoo_creation


from django.contrib import messages
from django.contrib.auth import authenticate, get_user_model, login
from django.contrib.auth.decorators import login_required
from django.core.cache import cache
from django.core.paginator import EmptyPage, PageNotAnInteger, Paginator
from django.db import IntegrityError
from django.db.models import ProtectedError, Q, prefetch_related_objects
from django.http import HttpResponse, HttpResponseRedirect
from django.shortcuts import get_object_or_404
from django.template.response import TemplateResponse
from django.urls import reverse
from django.utils.encoding import smart_str
from django.utils.text import smart_split
from django.views.generic.base import TemplateView

from social_django.models import UserSocialAuth

from bom import constants
from bom.csv_headers import (
    BOMFlatCSVHeaders,
    BOMIndentedCSVHeaders,
    CSVHeader,
    ManufacturerPartCSVHeaders,
    PartClassesCSVHeaders,
    PartsListCSVHeaders,
    PartsListCSVHeadersSemiIntelligent,
    SellerPartCSVHeaders,
)
from bom.forms import (
    AddSubpartForm,
    BOMCSVForm,
    FileForm,
    ManufacturerForm,
    ManufacturerPartForm,
    OrganizationCreateForm,
    OrganizationForm,
    OrganizationFormEditSettings,
    OrganizationNumberLenForm,
    PartClassCSVForm,
    PartClassForm,
    PartClassFormSet,
    PartClassSelectionForm,
    PartClassWorkflowForm,
    PartClassWorkflowStateForm,
    CreatePartClassWorkflowStateForm,
    CreatePartClassWorkflowTransitionForm,
    PartCSVForm,
    PartFormIntelligent,
    PartFormSemiIntelligent,
    PartInfoForm,
    PartRevisionForm,
    PartRevisionNewForm,
    SellerPartForm,
    SubpartForm,
    UploadBOMForm,
    UserAddForm,
    UserCreateForm,
    UserForm,
    UserMetaForm,
)
from bom.models import (
    Assembly,
    AssemblySubparts,
    Manufacturer,
    ManufacturerPart,
    Organization,
    Part,
    PartClass,
    PartRevision,
    SellerPart,
    Subpart,
    User,
    UserMeta,
    PartClassWorkflowState,
    PartClassWorkflowStateTransition,
    PartClassWorkflow,
    PartWorkflowInstance,
    PartClassWorkflowCompletedTransition
)
from bom.utils import check_references_for_duplicates, listify_string, prep_for_sorting_nicely, stringify_list
import json
from django.conf import settings
from bom import functions


logger = logging.getLogger(__name__)

def form_error_messages(form_errors) -> [str]:
    error_messages = []
    for k, errors in form_errors.as_data().items():
        for error_message in errors:
            error_messages.append(str(error_message.message))

@login_required(login_url="login")
def home(request):
    profile = request.user.bom_profile()
    organization = profile.organization
    if not organization:
        return HttpResponseRedirect(reverse('bom:organization-create'))

    query = request.GET.get('q', '')
    only_including_unreleased = request.GET.get('filter-unreleased', '')
    title = f'{organization.name}\'s'

    # Note that posting a PartClass selection does not include a named parameter in
    # the POST, so this case is the de facto "else" clause.
    part_class_selection_form = PartClassSelectionForm(organization=organization)

    if request.method == 'GET':
        part_class_selection_form = PartClassSelectionForm(request.GET, organization=organization)
    elif request.method == 'POST':
        if 'actions' in request.POST and 'part-action' in request.POST:
            action = request.POST.get('part-action')
            if action == 'Delete':
                part_ids = [part_id for part_id in request.POST.getlist('actions') if part_id.isdigit()]
                for part_id in part_ids:
                    try:
                        part = Part.objects.get(id=part_id, organization=organization)
                        part_number = part.full_part_number()
                        part.delete()
                        messages.success(request, f"Deleted part {part_number}")
                    except Part.DoesNotExist:
                        messages.error(request, "Can't delete part. No part found with given id {}.".format(part_id))

    if part_class_selection_form.is_valid():
        part_class = part_class_selection_form.cleaned_data['part_class']
    else:
        part_class = None

    if part_class or query:
        title += f' - Search Results'
    else:
        title += f' Part List'

    if part_class:
        parts = Part.objects.filter(Q(organization=organization) & Q(number_class__code=part_class.code))
    else:
        parts = Part.objects.filter(organization=organization)



    part_ids = list(parts.values_list('id', flat=True))
    unreleased_filter = 'and pr.configuration = "W" ' if only_including_unreleased else ""

    part_rev_query = "select max(pr.id) as id from bom_partrevision as pr " \
                     "left join bom_part as p on pr.part_id = p.id " \
                     "left join bom_partclass as pc on pc.id = p.number_class_id " \
                     "where p.id in ({}) " \
                     f"{unreleased_filter}" \
                     "group by pr.part_id " \
                     "order by pc.code, p.number_item, p.number_variation"

    part_list = ','.join(map(str, part_ids)) if len(part_ids) > 0 else "NULL"
    q = part_rev_query.format(part_list)
    part_revs = PartRevision.objects.raw(q)
    prefetch_related_objects(part_revs, 'part')
    manufacturer_parts = ManufacturerPart.objects.filter(part__in=parts)

    autocomplete_dict = {}
    for pr in part_revs:
        autocomplete_dict.update({pr.searchable_synopsis.replace('"', '').replace("'", ""): None})
        autocomplete_dict.update({pr.part.full_part_number(): None})

    for mpn in manufacturer_parts:
        if mpn.manufacturer_part_number:
            autocomplete_dict.update({mpn.manufacturer_part_number.replace('"', '').replace("'", ""): None})
        if mpn.manufacturer is not None and mpn.manufacturer.name:
            autocomplete_dict.update({mpn.manufacturer.name.replace('"', '').replace("'", ""): None})

    autocomplete = dumps(autocomplete_dict)

    if query:
        query_stripped = query.strip()

        # Parse terms separated by white space but keep together words inside of double quotes,
        # for example
        #   "Big Company Inc."
        # is parsed as 'Big Company Inc.' while
        #    Big Company Inc.
        # is parsed as 'Big' 'Company' 'Inc.'
        search_terms = query_stripped
        search_terms = list(smart_split(search_terms))
        search_terms = [search_term.replace('"', '').replace("'", "") for search_term in search_terms]
        noqoutes_query = query_stripped.replace('"', '').replace("'", "")

        number_class = None
        number_item = None
        number_variation = None



        # Scan for search terms that might represent a complete or partial part number
        if organization.number_scheme == constants.NUMBER_SCHEME_SEMI_INTELLIGENT:
            for search_term in search_terms:
                try:
                    (number_class, number_item, number_variation) = Part.parse_partial_part_number(search_term, organization, validate=False)
                except AttributeError:
                    pass

        # Query searchable_synopsis by OR'ing search terms
        part_synopsis_ids = PartRevision.objects.filter(reduce(operator.or_, (Q(searchable_synopsis__icontains=term) for term in search_terms))).values_list("part", flat=True)
        # Prepare Part.primary_manufacturer_part.manufacturer_part_number query by OR'ing search terms
        q_primary_mpn = reduce(operator.or_, (Q(primary_manufacturer_part__manufacturer_part_number__icontains=term) for term in search_terms))

        # Prepare Part.primary_manufacturer.part__manufacturer.name query by OR'ing search terms
        q_primary_mfg = reduce(operator.or_, (Q(primary_manufacturer_part__manufacturer__name__icontains=term) for term in search_terms))

        if number_class and number_item and number_variation:
            parts = parts.filter(
                Q(number_class__code=number_class, number_item=number_item, number_variation=number_variation) |
                Q(id__in=part_synopsis_ids) |
                q_primary_mpn |
                q_primary_mfg)
        elif number_class and number_item:
            parts = parts.filter(
                Q(number_class__code=number_class, number_item=number_item) |
                Q(id__in=part_synopsis_ids) |
                q_primary_mpn |
                q_primary_mfg)
        else:
            parts = parts.filter(
                Q(number_item__in=search_terms) |
                Q(id__in=part_synopsis_ids) |
                q_primary_mpn |
                q_primary_mfg)

        part_ids = list(parts.values_list('id', flat=True))
        part_list = ','.join(map(str, part_ids)) if len(part_ids) > 0 else "NULL"
        q = part_rev_query.format(part_list)
        part_revs = PartRevision.objects.raw(q)

    #info for generating csv report
    # csv_headers = organization.part_list_csv_headers()
    # csv_fieldnames = csv_headers.get_default_all()
    # seller_csv_headers = SellerPartCSVHeaders()
    # csv_part_revs = []
    # for part_rev in part_revs:
    #     row = {
    #         csv_headers.get_default('part_number'): part_rev.part.full_part_number(),
    #         csv_headers.get_default('part_revision'): part_rev.revision,
    #         csv_headers.get_default('part_manufacturer'): part_rev.part.primary_manufacturer_part.manufacturer.name if part_rev.part.primary_manufacturer_part is not None and part_rev.part.primary_manufacturer_part.manufacturer is not None else '',
    #         csv_headers.get_default('part_manufacturer_part_number'): part_rev.part.primary_manufacturer_part.manufacturer_part_number if part_rev.part.primary_manufacturer_part is not None else '',
    #     }
    #
    #     if organization.number_scheme == constants.NUMBER_SCHEME_SEMI_INTELLIGENT:
    #         row[csv_headers.get_default('part_category')] = part_rev.part.number_class.name
    #         for field_name in csv_headers.get_default_all():
    #             if field_name not in csv_headers.get_defaults_list(['part_number', 'part_category', 'part_synopsis', 'part_revision', 'part_manufacturer', 'part_manufacturer_part_number', ]
    #                                                                + seller_csv_headers.get_default_all()):
    #                 attr = getattr(part_rev, field_name)
    #                 row.update({csv_headers.get_default(field_name): attr if attr is not None else ''})
    #
    #     else:
    #         for field_name in csv_headers.get_default_all():
    #             if field_name not in csv_headers.get_defaults_list(['part_number', 'part_synopsis', 'part_revision', 'part_manufacturer', 'part_manufacturer_part_number', ]
    #                                                                + seller_csv_headers.get_default_all()):
    #                 attr = getattr(part_rev, field_name)
    #                 row.update({csv_headers.get_default(field_name): attr if attr is not None else ''})
    #
    #     # removing any single/double quotes before passing values to js for json parsing
    #     for k, v in row.items():
    #         row[k] = str(v).replace('"', '').replace("'", "")
    #
    #     sellerparts = part_rev.part.seller_parts()
    #     if len(sellerparts) > 0:
    #         for sellerpart in part_rev.part.seller_parts():
    #             for field_name in seller_csv_headers.get_default_all():
    #                 attr = getattr(sellerpart, field_name)
    #                 row.update({csv_headers.get_default(field_name): attr if attr is not None else ''})
    #             csv_part_revs.append({k: smart_str(v) for k, v in row.items()})
    #     else:
    #         csv_part_revs.append({k: smart_str(v) for k, v in row.items()})

    if 'download' in request.GET:
        response = HttpResponse(content_type='text/csv')
        response['Content-Disposition'] = 'attachment; filename="indabom_parts_search.csv"'
        csv_headers = organization.part_list_csv_headers()
        seller_csv_headers = SellerPartCSVHeaders()
        writer = csv.DictWriter(response, fieldnames=csv_headers.get_default_all())
        writer.writeheader()
        for part_rev in part_revs:
            if organization.number_scheme == constants.NUMBER_SCHEME_SEMI_INTELLIGENT:
                row = {
                    csv_headers.get_default('part_number'): part_rev.part.full_part_number(),
                    csv_headers.get_default('part_category'): part_rev.part.number_class.name,
                    csv_headers.get_default('part_revision'): part_rev.revision,
                    csv_headers.get_default('part_manufacturer'): part_rev.part.primary_manufacturer_part.manufacturer.name if part_rev.part.primary_manufacturer_part is not None and
                                                                                                      part_rev.part.primary_manufacturer_part.manufacturer is not None else '',
                    csv_headers.get_default('part_manufacturer_part_number'): part_rev.part.primary_manufacturer_part.manufacturer_part_number if part_rev.part.primary_manufacturer_part is not None else '',
                }
                for field_name in csv_headers.get_default_all():
                    if field_name not in csv_headers.get_defaults_list(['part_number', 'part_category', 'part_synopsis', 'part_revision', 'part_manufacturer', 'part_manufacturer_part_number', ] + seller_csv_headers.get_default_all()):
                        attr = getattr(part_rev, field_name)
                        row.update({csv_headers.get_default(field_name): attr if attr is not None else ''})
            else:
                row = {
                    csv_headers.get_default('part_number'): part_rev.part.full_part_number(),
                    csv_headers.get_default('part_revision'): part_rev.revision,
                    csv_headers.get_default('part_manufacturer'): part_rev.part.primary_manufacturer_part.manufacturer.name if part_rev.part.primary_manufacturer_part is not None and
                                                                                                      part_rev.part.primary_manufacturer_part.manufacturer is not None else '',
                    csv_headers.get_default('part_manufacturer_part_number'): part_rev.part.primary_manufacturer_part.manufacturer_part_number if part_rev.part.primary_manufacturer_part is not None else '',
                }
                for field_name in csv_headers.get_default_all():
                    if field_name not in csv_headers.get_defaults_list(['part_number', 'part_synopsis', 'part_revision', 'part_manufacturer', 'part_manufacturer_part_number', ] + seller_csv_headers.get_default_all()):
                        attr = getattr(part_rev, field_name)
                        row.update({csv_headers.get_default(field_name): attr if attr is not None else ''})
            writer.writerow({k: smart_str(v) for k, v in row.items()})
        return response

    paginator = Paginator(part_revs, 50)

    page = request.GET.get('page')
    try:
        part_revs = paginator.page(page)
    except PageNotAnInteger:
        part_revs = paginator.page(1)
    except EmptyPage:
        part_revs = paginator.page(paginator.num_pages)

    return TemplateResponse(request, 'bom/dashboard.html', locals())


@login_required
def organization_create(request):
    user = request.user
    profile = user.bom_profile()

    if user.first_name == '' and user.last_name == '':
        org_name = user.username
    else:
        org_name = user.first_name + ' ' + user.last_name

    form = OrganizationCreateForm(initial={'name': org_name, 'number_item_len': 4})
    if request.method == 'POST':
        form = OrganizationCreateForm(request.POST)
        if form.is_valid():
            organization = form.save(commit=False)
            organization.owner = user
            organization.subscription = constants.SUBSCRIPTION_TYPE_FREE
            organization.save()
            profile.organization = organization
            profile.role = constants.ROLE_TYPE_ADMIN
            profile.save()
            return HttpResponseRedirect(reverse('bom:home'))
    return TemplateResponse(request, 'bom/organization-create.html', locals())


@login_required
def search_help(request):
    return TemplateResponse(request, 'bom/search-help.html', locals())


def signup(request):
    name = 'signup'

    if request.method == 'POST':
        form = UserCreateForm(request.POST)
        if form.is_valid():
            new_user = form.save()
            login(request, new_user, backend='django.contrib.auth.backends.ModelBackend')
            return HttpResponseRedirect(reverse('bom:home'))
    else:
        form = UserCreateForm()

    return TemplateResponse(request, 'bom/signup.html', locals())


@login_required
def bom_signup(request):
    user = request.user
    organization = user.bom_profile().organization
    title = 'Set Up Your BOM Organization'

    if organization is not None:
        return HttpResponseRedirect(reverse('bom:home'))

    return TemplateResponse(request, 'bom/bom-signup.html', locals())


@login_required
def bom_settings(request, tab_anchor=None):
    user = request.user
    profile = user.bom_profile()
    organization = profile.organization
    if organization is None:
        return HttpResponseRedirect(reverse('bom:home'))

    title = 'Settings'
    owner = organization.owner
    name = 'settings'

    part_classes = PartClass.objects.all().filter(organization=organization)
    workflows = PartClassWorkflow.objects.all()
    workflow_states = PartClassWorkflowState.objects.all()

    users_in_organization = User.objects.filter(
        id__in=UserMeta.objects.filter(organization=organization).values_list('user', flat=True)).exclude(id__in=[organization.owner.id]).order_by(
        'first_name', 'last_name', 'email')
    google_authentication = UserSocialAuth.objects.filter(user=user).first()

    organization_parts_count = Part.objects.filter(organization=organization).count()

    USER_TAB = 'user'
    ORGANIZATION_TAB = 'organization'
    INDABOM_TAB = 'indabom'

    if request.method == 'POST':
        part_class_action_ids = request.POST.getlist('actions')
        part_class_action = request.POST.get('part-class-action')
        part_class_workflow_action = request.POST.get('part-class-workflow-action')
        workflow_state_action = request.POST.get('workflow-state-action')

        if 'submit-edit-user' in request.POST:
            tab_anchor = USER_TAB
            user_form = UserForm(request.POST, instance=user)
            if user_form.is_valid():
                user = user_form.save()
            else:
                messages.error(request, user_form.errors)

        elif 'refresh-edit-user' in request.POST:
            tab_anchor = USER_TAB
            user_form = UserForm(instance=user)

        elif 'submit-add-user' in request.POST:
            tab_anchor = ORGANIZATION_TAB
            if organization.subscription == 'F':
                messages.error(request, "Error: You must have a paid account to add users.")
            else:
                user_add_form = UserAddForm(request.POST, organization=organization)
                if user_add_form.is_valid():
                    added_user_profile = user_add_form.save()
                    messages.info(request, f"Added {added_user_profile.user.first_name} {added_user_profile.user.last_name} to your organization.")
                else:
                    messages.error(request, user_add_form.errors)

        elif 'clear-add-user' in request.POST:
            tab_anchor = ORGANIZATION_TAB
            user_add_form = UserAddForm()

        elif 'submit-remove-user' in request.POST:
            tab_anchor = ORGANIZATION_TAB
            for item in request.POST:
                if 'remove_user_meta_id_' in item:
                    user_meta_id = item.partition('remove_user_meta_id_')[2]
                    try:
                        user_meta = UserMeta.objects.get(id=user_meta_id, organization=organization)
                        if user_meta.user == organization.owner:
                            messages.error(request, "Can't remove organization owner.")
                        else:
                            user_meta.organization = None
                            user_meta.role = ''
                            user_meta.save()
                    except UserMeta.DoesNotExist:
                        messages.error(request, "No user found with given id {}.".format(user_meta_id))

        elif 'submit-edit-organization' in request.POST:
            tab_anchor = ORGANIZATION_TAB
            organization_form = OrganizationFormEditSettings(request.POST, instance=organization, user=user)
            if organization_form.is_valid():
                organization_form.save()
            else:
                messages.error(request, organization_form.errors)

        elif 'refresh-edit-organization' in request.POST:
            tab_anchor = ORGANIZATION_TAB
            organization_form = OrganizationFormEditSettings(instance=organization, user=user)

        elif 'submit-number-item-len' in request.POST:
            tab_anchor = INDABOM_TAB
            organization_number_len_form = OrganizationNumberLenForm(request.POST, instance=organization)
            if organization_number_len_form.is_valid():
                organization_number_len_form.save()
            else:
                messages.error(request, organization_number_len_form.errors)

        elif 'refresh-number-item-len' in request.POST:
            tab_anchor = INDABOM_TAB
            organization_number_len_form = OrganizationNumberLenForm(organization)

        elif 'submit-part-class-create' in request.POST:
            tab_anchor = INDABOM_TAB
            part_class_form = PartClassForm(request.POST, request.FILES, organization=organization)
            if part_class_form.is_valid():
                part_class_form.save()
            else:
                messages.error(request, part_class_form.errors)

        elif 'cancel-part-class-create' in request.POST:
            tab_anchor = INDABOM_TAB
            part_class_form = PartClassForm(organization=organization)

        elif 'submit-part-class-upload' in request.POST and request.FILES.get('file') is not None:
            tab_anchor = INDABOM_TAB
            part_class_csv_form = PartClassCSVForm(request.POST, request.FILES, organization=organization)
            if part_class_csv_form.is_valid():
                for success in part_class_csv_form.successes:
                    messages.info(request, success)
                for warning in part_class_csv_form.warnings:
                    messages.warning(request, warning)
            else:
                messages.error(request, part_class_csv_form.errors)

        elif 'submit-part-class-export' in request.POST:
            response = HttpResponse(content_type='text/csv')
            response['Content-Disposition'] = 'attachment; filename="indabom_parts_search.csv"'
            csv_headers = PartClassesCSVHeaders()
            writer = csv.DictWriter(response, fieldnames=csv_headers.get_default_all())
            writer.writeheader()
            part_classes = PartClass.objects.filter(organization=organization)
            for part_class in part_classes:
                row = {}
                for field_name in csv_headers.get_default_all():
                    attr = getattr(part_class, field_name)
                    row.update({csv_headers.get_default(field_name): attr if attr is not None else ''})
                writer.writerow({k: smart_str(v) for k, v in row.items()})
            return response

        elif 'part-class-action' in request.POST and part_class_action is not None:
            if len(part_class_action_ids) <= 0:
                messages.warning(request, "No action was taken because no part classes were selected. Select part classes by checking the checkboxes below.")
            elif part_class_action == 'submit-part-class-enable-mouser':
                tab_anchor = INDABOM_TAB
                PartClass.objects.filter(id__in=part_class_action_ids).update(mouser_enabled=True)
            elif part_class_action == 'submit-part-class-disable-mouser':
                tab_anchor = INDABOM_TAB
                PartClass.objects.filter(id__in=part_class_action_ids).update(mouser_enabled=False)
            elif part_class_action == 'submit-part-class-delete':
                tab_anchor = INDABOM_TAB
                try:
                    PartClass.objects.filter(id__in=part_class_action_ids).delete()
                except PartClass.DoesNotExist as err:
                    messages.error(request, f"No part class found: {err}")
                except ProtectedError as err:
                    messages.error(request, f"Cannot delete a part class because it has parts. You must delete those parts first. {err}")
        elif 'part-class-workflow-action' in request.POST and part_class_workflow_action is not None:
            if len(part_class_action_ids) <= 0:
                messages.warning(request, "No action was taken because no workflows were selected. Select workflows by checking the checkboxes below.")
            elif part_class_workflow_action == 'submit-part-class-workflow-delete':
                try:
                    PartClassWorkflow.objects.filter(id__in=part_class_action_ids).delete()
                except PartClassWorkflow.DoesNotExist as err:
                    messages.error(request, f"No workflow found: {err}")
                except ProtectedError as err:
                    messages.error(request, f"Cannot delete workflow {err}")
        elif 'workflow-state-action' in request.POST and workflow_state_action is not None:
            if len(part_class_action_ids) <= 0:
                messages.warning(request, "No action was taken because no workflow states were selected. Select states by checking the checkboxes below.")
            elif workflow_state_action == 'submit-workflow-state-delete':
                try:
                    PartClassWorkflowState.objects.filter(id__in=part_class_action_ids).delete()
                except PartClassWorkflow.DoesNotExist as err:
                    messages.error(request, f"No workflow state found: {err}")
                except ProtectedError as err:
                    messages.error(request, f"Cannot delete workflow state {err}")
        elif 'change-number-scheme' in request.POST:
            tab_anchor = INDABOM_TAB
            if organization_parts_count > 0:
                messages.error(request, f"Please export, then delete all of your {organization_parts_count} parts before changing your organization's number scheme.")
            else:
                if organization.number_scheme == constants.NUMBER_SCHEME_SEMI_INTELLIGENT:
                    organization.number_scheme = constants.NUMBER_SCHEME_INTELLIGENT
                    organization.number_item_len = 128
                else:
                    organization.number_scheme = constants.NUMBER_SCHEME_SEMI_INTELLIGENT
                    organization.number_item_len = 3
                organization.save()
        elif 'submit-leave-organization' in request.POST:
            if organization.owner == user:
                messages.error(request, "You are the owner of the organization. For now we're not letting owners leave their organization. This will change in the future. Contact info@indabom.com "
                                        "if you want us to manually remove you from your organization.")
            else:
                profile.organization = None
                profile.save()
                if users_in_organization == 0:
                    organization.delete()

        elif 'submit-workflow-state-create' in request.POST:
            workflow_state_form = CreatePartClassWorkflowStateForm(request.POST)
            if workflow_state_form.is_valid():
                workflow_state_form.save()
            else:
                messages.error(request, workflow_state_form.errors)

    user_form = UserForm(instance=user)
    user_add_form = UserAddForm()
    user_add_form_action = reverse('bom:settings', kwargs={'tab_anchor': ORGANIZATION_TAB})
    user_meta_form = UserMetaForm()

    organization_form = OrganizationFormEditSettings(instance=organization, user=user)
    organization_number_len_form = OrganizationNumberLenForm(instance=organization)
    part_class_form = PartClassForm(organization=organization)
    part_class_form_action = reverse('bom:settings', kwargs={'tab_anchor': INDABOM_TAB})
    part_class_csv_form = PartClassCSVForm(organization=organization)
    workflow_state_form = CreatePartClassWorkflowStateForm()
    workflow_state_form_action = reverse('bom:settings', kwargs={'tab_anchor': INDABOM_TAB})

    return TemplateResponse(request, 'bom/settings.html', locals())


@login_required
def user_meta_edit(request, user_meta_id):
    user = request.user
    profile = user.bom_profile()
    organization = profile.organization

    user_meta = get_object_or_404(UserMeta, pk=user_meta_id)
    user_meta_user = get_object_or_404(User, pk=user_meta.user.id)
    title = 'Edit User {}'.format(user_meta.user.__str__())

    if request.method == 'POST':
        user_meta_user_form = UserForm(request.POST, instance=user_meta_user)
        if user_meta_user_form.is_valid():
            user_meta_form = UserMetaForm(request.POST, instance=user_meta, organization=organization)
            if user_meta_form.is_valid():
                user_meta_user_form.save()
                user_meta_form.save()
                return HttpResponseRedirect(reverse('bom:settings', kwargs={'tab_anchor': 'organization'}))

        return TemplateResponse(request, 'bom/edit-user-meta.html', locals())

    else:
        user_meta_user_form = UserForm(instance=user_meta_user)
        user_meta_form = UserMetaForm(instance=user_meta, organization=organization)

    return TemplateResponse(request, 'bom/edit-user-meta.html', locals())


@login_required
def part_info(request, part_id, part_revision_id=None):
    tab_anchor = request.GET.get('tab_anchor', None)

    user = request.user
    profile = user.bom_profile()
    organization = profile.organization

    part = get_object_or_404(Part, pk=part_id)
    workflow_instance = PartWorkflowInstance.objects.filter(part=part).first()

    part_revision = None
    if part_revision_id is None:
        part_revision = part.latest()
    else:
        part_revision = get_object_or_404(PartRevision, pk=part_revision_id)

    try:
        selected_rev_is_latest = part_revision.revision == part.latest().revision
    except AttributeError:
        selected_rev_is_latest = False

    revisions = PartRevision.objects.filter(part=part_id).order_by('-id')

    if part.organization != organization:
        messages.error(request, "Can't access a part that is not yours!")
        return HttpResponseRedirect(reverse('bom:home'))

    qty_cache_key = str(part_id) + '_qty'
    qty = cache.get(qty_cache_key, 100)
    part_info_form = PartInfoForm(initial={'quantity': qty})
    upload_file_to_part_form = FileForm()

    if request.method == 'POST':
        part_info_form = PartInfoForm(request.POST)
        if part_info_form.is_valid():
            qty = request.POST.get('quantity', 100)

        if workflow_instance:
            if 'submit-workflow-state' in request.POST or 'reject-workflow-state' in request.POST:
                return functions.change_workflow_state_and_refresh(request, workflow_instance)

            if 'change-assigned-users' in request.POST:
                return functions.change_assigned_users_and_refresh(request, workflow_instance)

    completed_transitions = PartClassWorkflowCompletedTransition.objects.filter(part=part)
    if workflow_instance:
        workflow_context = functions.get_part_workflow_context(request, workflow_instance)

    try:
        qty = int(qty)
    except ValueError:
        qty = 100

    cache.set(qty_cache_key, qty, timeout=None)

    try:
        indented_bom = part_revision.indented(top_level_quantity=qty)
    except (RuntimeError, RecursionError):
        messages.error(request, "Error: infinite recursion in part relationship. Contact info@indabom.com to resolve.")
        indented_bom = []
    except AttributeError as err:
        messages.error(request, err)
        indented_bom = []

    try:
        flat_bom = part_revision.flat(top_level_quantity=qty)
    except (RuntimeError, RecursionError):
        messages.error(request, "Error: infinite recursion in part relationship. Contact info@indabom.com to resolve.")
        flat_bom = []
    except AttributeError as err:
        messages.error(request, err)
        flat_bom = []

    try:
        where_used = part_revision.where_used()
    except AttributeError:
        where_used = []

    try:
        mouser_parts = len(flat_bom.mouser_parts().keys()) > 0
    except AttributeError:
        mouser_parts = False

    where_used_part = part.where_used()
    seller_parts = part.seller_parts()

    return TemplateResponse(request, 'bom/part-info.html', locals())


@login_required
def part_export_bom(request, part_id=None, part_revision_id=None, flat=False, sourcing=False, sourcing_detailed=False):
    user = request.user
    profile = user.bom_profile()
    organization = profile.organization

    if part_id is not None:
        part = get_object_or_404(Part, pk=part_id)
        part_revision = part.latest()
    elif part_revision_id is not None:
        part_revision = get_object_or_404(PartRevision, pk=part_revision_id)
        part = part_revision.part
    else:
        messages.error(request, "View requires part or part revision.")
        return HttpResponseRedirect(request.META.get('HTTP_REFERER'), '/')

    if part.organization != organization:
        messages.error(request, "Cant export a part that is not yours!")
        return HttpResponseRedirect(request.META.get('HTTP_REFERER'), '/')

    response = HttpResponse(content_type='text/csv')
    filename = f'indabom_export_{part.full_part_number()}_{"flat" if flat else "indented"}'
    response['Content-Disposition'] = f'attachment; filename="{filename}.csv'

    qty_cache_key = str(part_id) + '_qty'
    qty = cache.get(qty_cache_key, 1000)

    try:
        if flat:
            bom = part_revision.flat(top_level_quantity=qty)
        else:
            bom = part_revision.indented(top_level_quantity=qty)
    except (RuntimeError, RecursionError):
        messages.error(request, "Error: infinite recursion in part relationship. Contact info@indabom.com to resolve.")
        bom = []
    except AttributeError as err:
        messages.error(request, err)
        bom = []

    if flat:
        csv_headers = BOMFlatCSVHeaders()
    else:
        csv_headers = BOMIndentedCSVHeaders()

    csv_headers_raw = csv_headers.get_default_all()
    csv_rows = []
    for _, item in bom.parts.items():
        mapped_row = {}
        raw_row = {k: smart_str(v) for k, v in item.as_dict_for_export().items()}
        for kx, vx in raw_row.items():
            if csv_headers.get_default(kx) is None: print ("NONE", kx)
            mapped_row.update({csv_headers.get_default(kx): vx})

        if sourcing_detailed:
            for idx, sp in enumerate(item.seller_parts_for_export()):
                if f'{ManufacturerPartCSVHeaders.all_headers_defns[0]}_{idx + 1}' not in csv_headers_raw:
                    csv_headers_raw.extend([f'{h}_{idx + 1}' for h in ManufacturerPartCSVHeaders.all_headers_defns])
                    csv_headers_raw.extend([f'{h}_{idx + 1}' for h in SellerPartCSVHeaders.all_headers_defns])
                mapped_row.update({f'{k}_{idx + 1}': smart_str(v) for k, v in sp.items()})
        elif sourcing:
            for idx, mp in enumerate(item.manufacturer_parts_for_export()):
                if f'{ManufacturerPartCSVHeaders.all_headers_defns[0]}_{idx + 1}' not in csv_headers_raw:
                    csv_headers_raw.extend([f'{h}_{idx + 1}' for h in ManufacturerPartCSVHeaders.all_headers_defns])
                mapped_row.update({f'{k}_{idx + 1}': smart_str(v) for k, v in mp.items()})

        csv_rows.append(mapped_row)

    writer = csv.DictWriter(response, fieldnames=csv_headers_raw)
    writer.writeheader()
    writer.writerows(csv_rows)

    return response

# @login_required
# def part_export_bom_flat(request, part_revision_id):
#     user = request.user
#     profile = user.bom_profile()
#     organization = profile.organization
#
#     part_revision = get_object_or_404(PartRevision, pk=part_revision_id)
#
#     if part_revision.part.organization != organization:
#         messages.error(request, "Cant export a part that is not yours!")
#         return HttpResponseRedirect(request.META.get('HTTP_REFERER'), '/')
#
#     response = HttpResponse(content_type='text/csv')
#     response['Content-Disposition'] = 'attachment; filename="{}_indabom_parts_flat.csv"'.format(
#         part_revision.part.full_part_number())
#
#     # As compared to indented bom, show all references for a subpart as a single item and
#     # don't show do_not_load status at all because it won't be clear as to which subpart reference
#     # the do_not_load refers to.
#     qty_cache_key = str(part_revision.part.id) + '_qty'
#     qty = cache.get(qty_cache_key, 1000)
#
#     try:
#         bom = part_revision.flat(top_level_quantity=qty)
#     except (RuntimeError, RecursionError):
#         messages.error(request, "Error: infinite recursion in part relationship. Contact info@indabom.com to resolve.")
#         bom = []
#     except AttributeError as err:
#         messages.error(request, err)
#         bom = []
#
#     csv_headers = BOMFlatCSVHeaders()
#     writer = csv.DictWriter(response, fieldnames=csv_headers.get_default_all())
#     writer.writeheader()
#
#     for _, item in bom.parts.items():
#         mapped_row = {}
#         raw_row = {k: smart_str(v) for k, v in item.as_dict_for_export().items()}
#         for kx, vx in raw_row.items():
#             if csv_headers.get_default(kx) is None: print ("NONE", kx)
#             mapped_row.update({csv_headers.get_default(kx): vx})
#         writer.writerow({k: smart_str(v) for k, v in mapped_row.items()})
#
#     return response


@login_required
def upload_bom(request):
    user = request.user
    profile = user.bom_profile()
    organization = profile.organization

    if request.method == 'POST' and 'file' in request.FILES and request.FILES['file'] is not None:
        upload_bom_form = UploadBOMForm(request.POST, organization=organization)
        if upload_bom_form.is_valid():
            bom_csv_form = BOMCSVForm(request.POST, request.FILES, parent_part=upload_bom_form.parent_part, organization=organization)
            if bom_csv_form.is_valid():
                for success in bom_csv_form.successes:
                    messages.info(request, success)
                for warning in bom_csv_form.warnings:
                    messages.info(request, warning)
            else:
                messages.error(request, bom_csv_form.errors)
        else:
            messages.error(request, upload_bom_form.errors)
    else:
        upload_bom_form = UploadBOMForm(initial={'organization': organization})
        bom_csv_form = BOMCSVForm()

    return TemplateResponse(request, 'bom/upload-bom.html', locals())


@login_required
def part_upload_bom(request, part_id):
    user = request.user
    profile = user.bom_profile()
    organization = profile.organization

    try:
        parent_part = Part.objects.get(id=part_id)
    except Part.DoesNotExist:
        messages.error(request, "No part found with given part_id {}.".format(part_id))
        return HttpResponseRedirect(request.META.get('HTTP_REFERER'), '/')

    if request.method == 'POST' and request.FILES['file'] is not None:
        bom_csv_form = BOMCSVForm(request.POST, request.FILES, parent_part=parent_part, organization=organization)
        if bom_csv_form.is_valid():
            for success in bom_csv_form.successes:
                messages.info(request, success)
            for warning in bom_csv_form.warnings:
                messages.info(request, warning)
        else:
            messages.error(request, bom_csv_form.errors)
    else:
        upload_bom_form = UploadBOMForm(initial={'organization': organization})
        bom_csv_form = BOMCSVForm()

    return HttpResponseRedirect(request.META.get('HTTP_REFERER', reverse('bom:home')), locals())


@login_required
def upload_parts_help(request):
    return TemplateResponse(request, 'bom/upload-parts-help.html', locals())


@login_required
def upload_parts(request):
    user = request.user
    profile = user.bom_profile()
    organization = profile.organization
    title = 'Upload Parts'

    if request.method == 'POST' and request.FILES['file'] is not None:
        form = PartCSVForm(request.POST, request.FILES, organization=organization)
        if form.is_valid():
            for success in form.successes:
                messages.info(request, success)
            for warning in form.warnings:
                messages.warning(request, warning)
        else:
            messages.error(request, form.errors)
    else:
        form = FileForm()
        return TemplateResponse(request, 'bom/upload-parts.html', locals())

    return HttpResponseRedirect(request.META.get('HTTP_REFERER', reverse('bom:home')))


@login_required
def export_part_list(request):
    user = request.user
    profile = user.bom_profile()
    organization = profile.organization

    response = HttpResponse(content_type='text/csv')
    response['Content-Disposition'] = 'attachment; filename="indabom_parts.csv"'

    parts = Part.objects.filter(
        organization=organization).order_by(
        'number_class__code',
        'number_item',
        'number_variation')

    fieldnames = [
        'part_number',
        'part_synopsis',
        'part_revision',
        'part_manufacturer',
        'part_manufacturer_part_number',
    ]

    csv_headers = organization.part_list_csv_headers()
    writer = csv.DictWriter(response, fieldnames=fieldnames)
    writer.writeheader()
    for item in parts:
        try:
            row = {
                csv_headers.get_default('part_number'): item.full_part_number(),
                csv_headers.get_default('part_revision'): item.latest().revision,
                csv_headers.get_default('part_manufacturer'): item.primary_manufacturer_part.manufacturer.name if item.primary_manufacturer_part is not None and item.primary_manufacturer_part.manufacturer is not None else '',
                csv_headers.get_default('part_manufacturer_part_number'): item.primary_manufacturer_part.manufacturer_part_number if item.primary_manufacturer_part is not None and item.primary_manufacturer_part.manufacturer is not None else '',
            }
            for field_name in csv_headers.get_default_all():
                if field_name not in csv_headers.get_defaults_list(
                        ['part_number', 'part_category', 'part_synopsis', 'part_revision', 'part_manufacturer',
                         'part_manufacturer_part_number', ]):
                    attr = getattr(item, field_name)
                    row.update({csv_headers.get_default(field_name): attr if attr is not None else ''})
            writer.writerow({k: smart_str(v) for k, v in row.items()})

        except AttributeError as e:
            messages.warning(request, "No change history for part: {}. Can't export.".format(item.full_part_number()))

    return response


@login_required
def create_part_class_workflow(request, workflow_id=None): # if id given, editing existing workflow
    user = request.user
    profile = user.bom_profile()
    title = 'Create New Part Class Workflow'
    max_transitions = constants.NUMBER_WORKFLOW_TRANSITIONS_MAX
    restored_transitions = 0
    transition_forms = []

    if workflow_id:  # Editing existing workflow
        existing_workflow = PartClassWorkflow.objects.filter(id=workflow_id).first()
        editing_existing_workflow = True
        title = f"Editing Workflow '{existing_workflow.name}'"

        # fetching the workflows transitions
        workflow_form = PartClassWorkflowForm(instance=existing_workflow)
        existing_transitions = PartClassWorkflowStateTransition.objects.filter(workflow=existing_workflow, direction_in_workflow='forward')
        for i in range(len(existing_transitions)):
            prefix = f'trans{i}'
            transition_forms.append(CreatePartClassWorkflowTransitionForm(instance=existing_transitions[i], prefix=prefix))
            restored_transitions += 1
    else:
        workflow_form = PartClassWorkflowForm(initial={'name': '', 'current_state': ''})

    for i in range(restored_transitions, max_transitions):
        prefix = f'trans{i}'
        transition_forms.append(CreatePartClassWorkflowTransitionForm(prefix=prefix))

    new_state_form = CreatePartClassWorkflowStateForm()
    new_state_form_action = reverse('bom:create-part-class-workflow')

    if request.method == 'POST':
        if 'submit-workflow-state-create' in request.POST:
            workflow_state_form = CreatePartClassWorkflowStateForm(request.POST)
            valid_state_results = functions.validate_new_workflow_state(workflow_state_form)

            if valid_state_results['is_valid']:
                workflow_state_form.save()
                messages.success(request, f"State '{workflow_state_form.cleaned_data['name']}' saved!")
            else:
                messages.error(request, valid_state_results['error_msg'])
                return TemplateResponse(request, 'bom/create-part-class-workflow.html', locals())

        else: # workflow form submitted
            workflow_form = PartClassWorkflowForm(request.POST)
            if 'editing_existing_workflow' in request.POST:
                workflow_id = request.POST.get('editing_existing_workflow')
                if functions.edit_existing_workflow(request, workflow_form):
                    messages.success(request, 'Changes saved!')
                return HttpResponseRedirect(reverse('bom:part-class-workflow-edit', kwargs={'workflow_id': workflow_id}))

            valid_workflow_results = functions.validate_new_workflow(request, workflow_form)

            if not valid_workflow_results['is_valid']:
                messages.error(request, valid_workflow_results['error_msg'])
                return TemplateResponse(request, 'bom/create-part-class-workflow.html', locals())

            workflow_id = workflow_form.save().id
            functions.create_transitions(valid_workflow_results['valid_transitions'], workflow_id)
            messages.success(request, "Workflow created!")

    return TemplateResponse(request, 'bom/create-part-class-workflow.html', locals())

@login_required
def workflow_state_edit(request, state_id):
    user = request.user
    profile = user.bom_profile()
    organization = profile.organization

    state = get_object_or_404(PartClassWorkflowState, pk=state_id)
    title = f"Edit Workflow State '{state.name}'"

    if request.method == "POST":
        workflow_state_form = CreatePartClassWorkflowStateForm(request.POST, instance=state)
        if workflow_state_form.is_valid():
            workflow_state_form.save()
            messages.success(request, 'Changes saved!')
            return HttpResponseRedirect(reverse('bom:settings', kwargs={'tab_anchor': 'indabom'}))
        else:
            return TemplateResponse(request, 'bom/edit-workflow-state.html', locals())

    else:
        workflow_state_form = CreatePartClassWorkflowStateForm(instance=state)

    return TemplateResponse(request, 'bom/edit-workflow-state.html', locals())



@login_required
def create_part(request):
    user = request.user
    profile = user.bom_profile()
    organization = profile.organization

    title = 'Create New Part'

    PartForm = PartFormSemiIntelligent if organization.number_scheme == constants.NUMBER_SCHEME_SEMI_INTELLIGENT else PartFormIntelligent

    if organization.number_scheme == constants.NUMBER_SCHEME_SEMI_INTELLIGENT and PartClass.objects.count() == 0:
        messages.info(request, f'Welcome to IndaBOM! Before you create your first part, you must create your first part class. '
                               f'<a href="{reverse("bom:help")}#part-numbering" target="_blank">What is a part class?</a>')
        return HttpResponseRedirect(reverse('bom:settings', kwargs={'tab_anchor': 'indabom'}))

    if request.method == 'POST':
        part_form = PartForm(request.POST, organization=organization)
        manufacturer_form = ManufacturerForm(request.POST)
        manufacturer_part_form = ManufacturerPartForm(request.POST, organization=organization)
        part_revision_form = PartRevisionForm(request.POST)
        # Checking if part form is valid checks for number uniqueness
        if part_form.is_valid() and manufacturer_form.is_valid() and manufacturer_part_form.is_valid():
            mpn = manufacturer_part_form.cleaned_data['manufacturer_part_number']
            old_manufacturer = manufacturer_part_form.cleaned_data['manufacturer']
            new_manufacturer_name = manufacturer_form.cleaned_data['name']

            manufacturer = None
            if mpn:
                if old_manufacturer and new_manufacturer_name == '':
                    manufacturer = old_manufacturer
                elif new_manufacturer_name and new_manufacturer_name != '' and not old_manufacturer:
                    manufacturer, created = Manufacturer.objects.get_or_create(name__iexact=new_manufacturer_name, organization=organization, defaults={'name': new_manufacturer_name})
                else:
                    messages.error(request, "Either create a new manufacturer, or select an existing manufacturer.")
                    return TemplateResponse(request, 'bom/create-part.html', locals())
            elif old_manufacturer or new_manufacturer_name != '':
                messages.warning(request, "No manufacturer was selected or created, no manufacturer part number was assigned.")
            new_part = part_form.save(commit=False)
            new_part.organization = organization

            if organization.number_scheme == constants.NUMBER_SCHEME_INTELLIGENT:
                new_part.number_class = None
                new_part.number_variation = None

            if part_revision_form.is_valid():
                # Save the Part before the PartRevision, as this will again check for part
                # number uniqueness. This way if someone else(s) working concurrently is also
                # using the same part number, then only one person will succeed.
                try:
                    pr = part_revision_form.save(commit=False)
                    pr.part = new_part  # Associate PartRevision with Part
                    new_part.save()  # Database checks that the part number is still unique
                    pr.save()
                except IntegrityError as err:
                    messages.error(request, "Error! Already created a part with part number {0}-{1}-{3}}".format(new_part.number_class.code, new_part.number_item, new_part.number_variation))
                    return TemplateResponse(request, 'bom/create-part.html', locals())
            else:
                messages.error(request, part_revision_form.errors)
                return TemplateResponse(request, 'bom/create-part.html', locals())

            manufacturer_part = None
            if manufacturer is not None:
                manufacturer_part, created = ManufacturerPart.objects.get_or_create(
                    part=new_part,
                    manufacturer_part_number='' if mpn == '' else mpn,
                    manufacturer=manufacturer)

                new_part.primary_manufacturer_part = manufacturer_part
                new_part.save()

            # creating new instance of a workflow for the part.
            workflow = new_part.number_class.workflow
            if workflow:
                workflow_instance = PartWorkflowInstance(
                    part=new_part,
                    workflow=workflow,
                    current_state=workflow.initial_state
                )
                workflow_instance.save()

            return HttpResponseRedirect(reverse('bom:part-info', kwargs={'part_id': str(new_part.id)}))
    else:
        # Initialize organization in the form's model and in the form itself:
        part_form = PartForm(initial={'organization': organization}, organization=organization)
        part_revision_form = PartRevisionForm(initial={'revision': 1, 'organization': organization})
        manufacturer_form = ManufacturerForm(initial={'organization': organization})
        manufacturer_part_form = ManufacturerPartForm(organization=organization)

    return TemplateResponse(request, 'bom/create-part.html', locals())


@login_required
def part_edit(request, part_id):
    user = request.user
    profile = user.bom_profile()
    organization = profile.organization

    part = get_object_or_404(Part, pk=part_id)
    title = 'Edit Part {}'.format(part.full_part_number())

    action = reverse('bom:part-edit', kwargs={'part_id': part_id})

    PartForm = PartFormSemiIntelligent if organization.number_scheme == constants.NUMBER_SCHEME_SEMI_INTELLIGENT else PartFormIntelligent

    if request.method == 'POST':
        form = PartForm(request.POST, instance=part, organization=organization)
        if form.is_valid():
            form.save()
            return HttpResponseRedirect(reverse('bom:part-info', kwargs={'part_id': part_id}))
    else:
        form = PartForm(instance=part, organization=organization)

    return TemplateResponse(request, 'bom/bom-form.html', locals())


@login_required
def manage_bom(request, part_id, part_revision_id):
    user = request.user
    profile = user.bom_profile()
    organization = profile.organization

    part = get_object_or_404(Part, pk=part_id)

    part_revision = get_object_or_404(PartRevision, pk=part_revision_id)

    title = 'Manage BOM for ' + part.full_part_number()

    if part.organization != organization:
        messages.error(request, "Cant access a part that is not yours!")
        return HttpResponseRedirect(request.META.get('HTTP_REFERER'), '/')

    add_subpart_form = AddSubpartForm(initial={'count': 1, }, organization=organization, part_id=part_id)
    upload_subparts_csv_form = FileForm()

    qty_cache_key = str(part_id) + '_qty'
    qty = cache.get(qty_cache_key, 100)

    try:
        indented_bom = part_revision.indented(top_level_quantity=qty)
    except (RuntimeError, RecursionError):
        messages.error(request, "Error: infinite recursion in part relationship. Contact info@indabom.com to resolve.")
        indented_bom = []
    except AttributeError as err:
        messages.error(request, err)
        indented_bom = []

    references_seen = set()
    duplicate_references = set()
    for sp in part_revision.assembly.subparts.all():
        check_references_for_duplicates(sp.reference, references_seen, duplicate_references)

    if len(duplicate_references) > 0:
        sorted_duplicate_references = sorted(duplicate_references, key=prep_for_sorting_nicely)
        messages.warning(request, "Warning: The following BOM references are associated with multiple parts: " + str(sorted_duplicate_references))

    return TemplateResponse(request, 'bom/part-revision-manage-bom.html', locals())


@login_required
def part_delete(request, part_id):
    user = request.user
    profile = user.bom_profile()
    organization = profile.organization

    try:
        part = Part.objects.get(id=part_id)
    except Part.DoesNotExist:
        messages.error(request, "No part found with given part_id {}.".format(part_id))
        return HttpResponseRedirect(request.META.get('HTTP_REFERER'), '/')

    part.delete()

    return HttpResponseRedirect(reverse('bom:home'))


@login_required
def add_subpart(request, part_id, part_revision_id):
    user = request.user
    profile = user.bom_profile()
    organization = profile.organization

    part_revision = get_object_or_404(PartRevision, pk=part_revision_id)

    if request.method == 'POST':
        add_subpart_form = AddSubpartForm(request.POST, organization=organization, part_id=part_id)
        if add_subpart_form.is_valid():
            subpart_part = add_subpart_form.subpart_part
            reference = add_subpart_form.cleaned_data['reference']
            dnl = add_subpart_form.cleaned_data['do_not_load']
            count = add_subpart_form.cleaned_data['count']
            alternates = add_subpart_form.cleaned_data['alternates']

            first_level_bom = part_revision.assembly.subparts.filter(part_revision=subpart_part, do_not_load=dnl)

            if first_level_bom.count() > 0:
                new_part = first_level_bom[0]
                new_part.count += count
                if len(alternates) > 0:
                    new_part.alternates.set(alternates)
                if reference:
                    new_part.reference = new_part.reference + ', ' + reference
                new_part.save()
            else:
                new_part = Subpart.objects.create(
                    part_revision=subpart_part,
                    count=count,
                    reference=reference,
                    do_not_load=dnl,
                )

                if len(alternates) > 0:
                    new_part.alternates.set(alternates)

                if part_revision.assembly is None:
                    part_revision.assembly = Assembly.objects.create()
                    part_revision.save()

                AssemblySubparts.objects.create(assembly=part_revision.assembly, subpart=new_part)

            info_msg = "Added subpart "
            if reference:
                info_msg += ' ' + reference
            info_msg += " {} to part {}".format(subpart_part, part_revision)
            messages.info(request, info_msg)

        else:
            messages.error(request, add_subpart_form.errors)

    return HttpResponseRedirect(reverse('bom:part-manage-bom', kwargs={'part_id': part_id, 'part_revision_id': part_revision_id}))


@login_required
def remove_subpart(request, part_id, part_revision_id, subpart_id):
    user = request.user
    profile = user.bom_profile()
    organization = profile.organization

    subpart = get_object_or_404(Subpart, pk=subpart_id)
    subpart.delete()
    return HttpResponseRedirect(
        reverse('bom:part-manage-bom', kwargs={'part_id': part_id, 'part_revision_id': part_revision_id}))


@login_required
def part_class_edit(request, part_class_id):
    user = request.user
    profile = user.bom_profile()
    organization = profile.organization

    part_class = get_object_or_404(PartClass, pk=part_class_id)
    title = 'Edit Part Class {}'.format(part_class.__str__())

    if request.method == 'POST':
        part_class_form = PartClassForm(request.POST, instance=part_class, organization=organization)
        if part_class_form.is_valid():
            part_class_form.save()
            return HttpResponseRedirect(reverse('bom:settings', kwargs={'tab_anchor': 'indabom'}))

        else:
            return TemplateResponse(request, 'bom/edit-part-class.html', locals())

    else:
        part_class_form = PartClassForm(instance=part_class, organization=organization)

    return TemplateResponse(request, 'bom/edit-part-class.html', locals())


@login_required
def edit_subpart(request, part_id, part_revision_id, subpart_id):
    user = request.user
    profile = user.bom_profile()
    organization = profile.organization
    action = reverse('bom:part-edit-subpart', kwargs={'part_id': part_id, 'subpart_id': subpart_id, 'part_revision_id': part_revision_id})

    part = get_object_or_404(Part, pk=part_id)
    subpart = get_object_or_404(Subpart, pk=subpart_id)
    title = "Edit Subpart"
    h1 = "{} {}".format(subpart.part_revision.part.full_part_number(), subpart.part_revision.synopsis())

    if request.method == 'POST':
        form = SubpartForm(request.POST, instance=subpart, organization=organization, part_id=subpart.part_revision.part.id)
        if form.is_valid():
            reference_list = listify_string(form.cleaned_data['reference'])
            count = form.cleaned_data['count']
            form.save()
            return HttpResponseRedirect(reverse('bom:part-manage-bom', kwargs={'part_id': part_id, 'part_revision_id': part_revision_id}))
        else:
            return TemplateResponse(request, 'bom/bom-form.html', locals())

    else:
        form = SubpartForm(instance=subpart, organization=organization, part_id=subpart.part_revision.part.id)

    return TemplateResponse(request, 'bom/bom-form.html', locals())


@login_required
def remove_all_subparts(request, part_id, part_revision_id):
    user = request.user
    profile = user.bom_profile()
    organization = profile.organization

    part_revision = get_object_or_404(PartRevision, pk=part_revision_id)
    part_revision.assembly.subparts.all().delete()

    return HttpResponseRedirect(reverse('bom:part-manage-bom', kwargs={'part_id': part_id, 'part_revision_id': part_revision_id}))


###################################################################### SYNC ODOO FUNCTION ##########################################################################

@login_required
def sync_bom_to_odoo(request, part_id, part_revision_id):
    
    # print(part_id)
    # print(part_revision_id)
    
    user = request.user
    profile = user.bom_profile()
    organization = profile.organization

    part_revision = get_object_or_404(PartRevision, pk=part_revision_id)
    
    message_for_user = bom_odoo_creation(part_revision, request)
    
    if  message_for_user == True:   # success
        messages.info(request, "A BOM was successfully created in Odoo.")
    
    else: # fail/False. Something went wrong
        messages.error(request, "BOM Creation in Odoo failed.")
<<<<<<< HEAD
=======
    
     
    # else:  # means the return value is an integer (the num of subparts not found) --> Bom was created but not all subparts were found/added
    #     messages.warning(request, f"A BOM was successfully created in Odoo. However, {message_for_user} subpart(s) were not found.")
>>>>>>> c5e96784
        
    return HttpResponseRedirect(reverse('bom:part-manage-bom', kwargs={'part_id': part_id, 'part_revision_id': part_revision_id})) # constant
    
#############################################################################################################################################################

@login_required
def add_sellerpart(request, manufacturer_part_id):
    user = request.user
    profile = user.bom_profile()
    organization = profile.organization
    title = 'Add Seller Part'

    manufacturer_part = get_object_or_404(ManufacturerPart, pk=manufacturer_part_id)
    title = "Add Seller Part to {}".format(manufacturer_part)

    if request.method == 'POST':
        form = SellerPartForm(request.POST, manufacturer_part=manufacturer_part, organization=organization)
        if form.is_valid():
            form.save()
            return HttpResponseRedirect(
                reverse('bom:part-info', kwargs={'part_id': manufacturer_part.part.id}) + '?tab_anchor=sourcing')
    else:
        form = SellerPartForm(organization=organization)

    return TemplateResponse(request, 'bom/bom-form.html', locals())


@login_required
def add_manufacturer_part(request, part_id):
    user = request.user
    profile = user.bom_profile()
    organization = profile.organization

    part = get_object_or_404(Part, pk=part_id)
    title = 'Add Manufacturer Part to {}'.format(part.full_part_number())

    if request.method == 'POST':
        manufacturer_form = ManufacturerForm(request.POST)
        manufacturer_part_form = ManufacturerPartForm(request.POST, organization=organization)
        if manufacturer_form.is_valid() and manufacturer_part_form.is_valid():
            manufacturer_part_number = manufacturer_part_form.cleaned_data['manufacturer_part_number']
            manufacturer = manufacturer_part_form.cleaned_data['manufacturer']
            new_manufacturer_name = manufacturer_form.cleaned_data['name']
            if manufacturer is None and new_manufacturer_name == '':
                messages.error(request, "Must either select an existing manufacturer, or enter a new manufacturer name.")
                return TemplateResponse(request, 'bom/add-manufacturer-part.html', locals())

            if new_manufacturer_name != '' and new_manufacturer_name is not None:
                manufacturer, created = Manufacturer.objects.get_or_create(name__iexact=new_manufacturer_name, organization=organization, defaults={'name': new_manufacturer_name})
                manufacturer_part_form.cleaned_data['manufacturer'] = manufacturer

            manufacturer_part, created = ManufacturerPart.objects.get_or_create(part=part, manufacturer_part_number=manufacturer_part_number, manufacturer=manufacturer)

            if part.primary_manufacturer_part is None and manufacturer_part is not None:
                part.primary_manufacturer_part = manufacturer_part
                part.save()

            return HttpResponseRedirect(
                reverse('bom:part-info', kwargs={'part_id': str(part.id)}) + '?tab_anchor=sourcing')
        else:
            messages.error(request, "{}".format(manufacturer_form.is_valid()))
            messages.error(request, "{}".format(manufacturer_part_form.is_valid()))
    else:
        default_mfg = Manufacturer.objects.filter(organization=organization, name__iexact=organization.name).first()
        manufacturer_form = ManufacturerForm(initial={'organization': organization})
        manufacturer_part_form = ManufacturerPartForm(organization=organization, initial={'manufacturer_part_number': part.full_part_number(), 'manufacturer': default_mfg})

    return TemplateResponse(request, 'bom/add-manufacturer-part.html', locals())


@login_required
def manufacturer_part_edit(request, manufacturer_part_id):
    user = request.user
    profile = user.bom_profile()
    organization = profile.organization

    title = 'Edit Manufacturer Part'

    manufacturer_part = get_object_or_404(ManufacturerPart, pk=manufacturer_part_id)
    part = manufacturer_part.part

    if request.method == 'POST':
        manufacturer_part_form = ManufacturerPartForm(request.POST, instance=manufacturer_part, organization=organization)
        manufacturer_form = ManufacturerForm(request.POST, instance=manufacturer_part.manufacturer)
        if manufacturer_part_form.is_valid() and manufacturer_form.is_valid():
            manufacturer_part_number = manufacturer_part_form.cleaned_data.get('manufacturer_part_number')
            manufacturer = manufacturer_part_form.cleaned_data.get('manufacturer', None)
            new_manufacturer_name = manufacturer_form.cleaned_data.get('name', '')

            if manufacturer is None and new_manufacturer_name == '':
                messages.error(request, "Must either select an existing manufacturer, or enter a new manufacturer name.")
                return TemplateResponse(request, 'bom/edit-manufacturer-part.html', locals())

            new_manufacturer = None
            if new_manufacturer_name != '' and new_manufacturer_name is not None:
                new_manufacturer, created = Manufacturer.objects.get_or_create(name__iexact=new_manufacturer_name, organization=organization, defaults={'name': new_manufacturer_name})
                manufacturer_part = manufacturer_part_form.save(commit=False)
                manufacturer_part.manufacturer = new_manufacturer
                manufacturer_part.save()
            else:
                manufacturer_part = manufacturer_part_form.save()

            if part.primary_manufacturer_part is None and manufacturer_part is not None:
                part.primary_manufacturer_part = manufacturer_part
                part.save()
            return HttpResponseRedirect(
                reverse('bom:part-info', kwargs={'part_id': manufacturer_part.part.id}) + '?tab_anchor=sourcing')
        else:
            messages.error(request, manufacturer_part_form.errors)
            messages.error(request, manufacturer_form.errors)
    else:
        if manufacturer_part.manufacturer is None:
            manufacturer_form = ManufacturerForm(instance=manufacturer_part.manufacturer, initial={'organization': organization})
        else:
            manufacturer_form = ManufacturerForm(initial={'organization': organization})

        manufacturer_part_form = ManufacturerPartForm(instance=manufacturer_part, organization=organization, )

    return TemplateResponse(request, 'bom/edit-manufacturer-part.html', locals())


@login_required
def manufacturer_part_delete(request, manufacturer_part_id):
    user = request.user
    profile = user.bom_profile()
    organization = profile.organization

    manufacturer_part = get_object_or_404(ManufacturerPart, pk=manufacturer_part_id)
    part = manufacturer_part.part
    manufacturer_part.delete()

    return HttpResponseRedirect(reverse('bom:part-info', kwargs={'part_id': part.id}) + '?tab_anchor=sourcing')


@login_required
def sellerpart_edit(request, sellerpart_id):
    user = request.user
    profile = user.bom_profile()
    organization = profile.organization

    title = "Edit Seller Part"
    action = reverse('bom:sellerpart-edit', kwargs={'sellerpart_id': sellerpart_id})
    sellerpart = get_object_or_404(SellerPart, pk=sellerpart_id)

    if request.method == 'POST':
        form = SellerPartForm(request.POST, instance=sellerpart, organization=organization)
        if form.is_valid():
            form.save()
            return HttpResponseRedirect(reverse('bom:part-info', kwargs={'part_id': sellerpart.manufacturer_part.part.id}) + '?tab_anchor=sourcing')
    else:
        form = SellerPartForm(instance=sellerpart, organization=organization)

    return TemplateResponse(request, 'bom/bom-form.html', locals())


@login_required
def sellerpart_delete(request, sellerpart_id):
    user = request.user
    profile = user.bom_profile()
    organization = profile.organization

    sellerpart = get_object_or_404(SellerPart, pk=sellerpart_id)
    part = sellerpart.manufacturer_part.part
    sellerpart.delete()
    return HttpResponseRedirect(reverse('bom:part-info', kwargs={'part_id': part.id}) + '?tab_anchor=sourcing')


@login_required
def part_revision_release(request, part_id, part_revision_id):
    user = request.user
    profile = user.bom_profile()
    organization = profile.organization

    part = get_object_or_404(Part, pk=part_id)
    workflow_instance = PartWorkflowInstance.objects.filter(part=part)
    if workflow_instance:
        messages.error(request, "Cannot release part until it's workflow is finished!")
        return HttpResponseRedirect(reverse('bom:part-info', kwargs={'part_id': part.id}))

    part_revision = get_object_or_404(PartRevision, pk=part_revision_id)
    action = reverse('bom:part-revision-release', kwargs={'part_id': part.id, 'part_revision_id': part_revision.id})
    title = 'Promote {} Rev {} {} from <b>Working</b> to <b>Released</b>?'.format(part.full_part_number(), part_revision.revision, part_revision.synopsis())

    subparts = part_revision.assembly.subparts.filter(part_revision__configuration="W")
    release_warning = subparts.count() > 0

    if request.method == 'POST':
        part_revision.configuration = 'R'
        part_revision.save()
        return HttpResponseRedirect(reverse('bom:part-info-history', kwargs={'part_id': part.id, 'part_revision_id': part_revision.id}))

    return TemplateResponse(request, 'bom/part-revision-release.html', locals())


@login_required
def part_revision_revert(request, part_id, part_revision_id):
    user = request.user
    profile = user.bom_profile()
    organization = profile.organization

    part_revision = get_object_or_404(PartRevision, pk=part_revision_id)
    part_revision.configuration = 'W'
    part_revision.save()
    return HttpResponseRedirect(reverse('bom:part-info-history', kwargs={'part_id': part_id, 'part_revision_id': part_revision_id}))


@login_required
def part_revision_new(request, part_id):
    user = request.user
    profile = user.bom_profile()
    organization = profile.organization

    part = get_object_or_404(Part, pk=part_id)
    title = 'New Revision for {}'.format(part.full_part_number())
    action = reverse('bom:part-revision-new', kwargs={'part_id': part_id})

    latest_revision = part.latest()
    next_revision_number = latest_revision.next_revision() if latest_revision else None

    all_part_revisions = part.revisions()
    all_used_part_revisions = PartRevision.objects.filter(part=part)
    used_in_subparts = Subpart.objects.filter(part_revision__in=all_used_part_revisions)
    used_in_assembly_ids = AssemblySubparts.objects.filter(subpart__in=used_in_subparts).values_list('assembly', flat=True)
    all_used_in_prs = PartRevision.objects.filter(assembly__in=used_in_assembly_ids)
    used_part_revisions = all_used_in_prs.filter(configuration='W')

    if request.method == 'POST':
        part_revision_new_form = PartRevisionNewForm(request.POST, part=part, revision=next_revision_number, assembly=latest_revision.assembly)
        if part_revision_new_form.is_valid():
            new_part_revision = part_revision_new_form.save()

            revisions_to_roll = request.POST.getlist('roll')
            # TODO: could optimize this, but probably shouldn't get too crazy so may be fine...
            for r_id in revisions_to_roll:
                subparts = PartRevision.objects.get(id=r_id).assembly.subparts \
                    .filter(part_revision__in=all_part_revisions)
                subparts.update(part_revision=new_part_revision)

            if part_revision_new_form.cleaned_data['copy_assembly']:
                old_subparts = latest_revision.assembly.subparts.all() if latest_revision.assembly is not None else None
                new_assembly = latest_revision.assembly if latest_revision.assembly is not None else Assembly()
                new_assembly.pk = None
                new_assembly.save()

                part_revision_new_form.cleaned_data['assembly'] = new_assembly

                new_part_revision.assembly = new_assembly
                new_part_revision.save()
                for sp in old_subparts:
                    new_sp = sp
                    new_sp.pk = None
                    new_sp.save()
                    AssemblySubparts.objects.create(assembly=new_assembly, subpart=new_sp)
            return HttpResponseRedirect(reverse('bom:part-info', kwargs={'part_id': part_id}))

    else:
        if latest_revision:
            messages.info(request, 'New revision automatically incremented to `{}` from your last revision `{}`.'.format(next_revision_number, latest_revision.revision))
            latest_revision.revision = next_revision_number  # use updated object to populate form but don't save changes
            part_revision_new_form = PartRevisionNewForm(instance=latest_revision)
        else:
            part_revision_new_form = PartRevisionNewForm()

    return TemplateResponse(request, 'bom/part-revision-new.html', locals())


@login_required
def part_revision_edit(request, part_id, part_revision_id):
    user = request.user
    profile = user.bom_profile()
    organization = profile.organization

    part = get_object_or_404(Part, pk=part_id)
    part_revision = get_object_or_404(PartRevision, pk=part_revision_id)
    title = 'Edit {} Rev {}'.format(part.full_part_number(), part_revision.revision)

    action = reverse('bom:part-revision-edit', kwargs={'part_id': part_id, 'part_revision_id': part_revision_id})

    if request.method == 'POST':
        form = PartRevisionForm(request.POST, instance=part_revision)
        if form.is_valid():
            form.save()
            return HttpResponseRedirect(reverse('bom:part-info', kwargs={'part_id': part_id}))
    else:
        form = PartRevisionForm(instance=part_revision)

    return TemplateResponse(request, 'bom/part-revision-edit.html', locals())


@login_required
def part_revision_delete(request, part_id, part_revision_id):
    user = request.user
    profile = user.bom_profile()
    organization = profile.organization

    part = get_object_or_404(Part, pk=part_id)

    if profile.role != 'A':
        messages.error(request, 'Only an admin can perform this action.')
        return HttpResponseRedirect(reverse('bom:part-info', kwargs={'part_id': part_id}))

    part_revision = get_object_or_404(PartRevision, pk=part_revision_id)
    part = part_revision.part
    part_revision.delete()

    if part.revisions().count() == 0:
        part.delete()
        messages.info(request, 'Deleted {}.'.format(part.full_part_number()))
        return HttpResponseRedirect(reverse('bom:home'))

    messages.info(request, 'Deleted {} Rev {}.'.format(part.full_part_number(), part_revision.revision))

    return HttpResponseRedirect(reverse('bom:part-info', kwargs={'part_id': part.id}))


class Help(TemplateView):
    name = 'help'
    template_name = f'bom/{name}.html'

    def get_context_data(self, *args, **kwargs):
        context = super(Help, self).get_context_data(**kwargs)
        context['name'] = self.name
        return context<|MERGE_RESOLUTION|>--- conflicted
+++ resolved
@@ -1392,13 +1392,9 @@
     
     else: # fail/False. Something went wrong
         messages.error(request, "BOM Creation in Odoo failed.")
-<<<<<<< HEAD
-=======
-    
-     
+      
     # else:  # means the return value is an integer (the num of subparts not found) --> Bom was created but not all subparts were found/added
     #     messages.warning(request, f"A BOM was successfully created in Odoo. However, {message_for_user} subpart(s) were not found.")
->>>>>>> c5e96784
         
     return HttpResponseRedirect(reverse('bom:part-manage-bom', kwargs={'part_id': part_id, 'part_revision_id': part_revision_id})) # constant
     
