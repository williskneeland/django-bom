--- conflicted
+++ resolved
@@ -134,10 +134,8 @@
         models, uid, new_class, parent_category_id)
     
     else:
-<<<<<<< HEAD
         return
-=======
-        return
+
     
 
 
@@ -156,4 +154,4 @@
     
     
 
->>>>>>> c5e96784
+
